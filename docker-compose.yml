--- conflicted
+++ resolved
@@ -1,10 +1,6 @@
 services:
   comfyui:
-<<<<<<< HEAD
-    image: saladtechnologies/comfyui:comfy0.2.7-api1.6.0-base
-=======
     image: saladtechnologies/comfyui:comfy0.3.10-test-image
->>>>>>> fa818f48
     volumes:
       - ./bin:/app/bin
       - ./test/docker-image/models:/opt/ComfyUI/models
